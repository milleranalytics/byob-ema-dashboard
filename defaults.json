{
  "man_near": 2,
  "man_mid": 9,
  "man_long": 12,
<<<<<<< HEAD
  "num_times": 12,
=======
  "num_times": 8,
>>>>>>> 51603526
  "risk": 4.0,
  "equity_start": 300000,
  "credit_target": 2.4,
  "trend_ranking_days": 120,
  "trend_smoothing_days": 10,
  "trend_smoothing_type": "SMA",
  "selection_method": "Time Trends"
}<|MERGE_RESOLUTION|>--- conflicted
+++ resolved
@@ -2,11 +2,7 @@
   "man_near": 2,
   "man_mid": 9,
   "man_long": 12,
-<<<<<<< HEAD
-  "num_times": 12,
-=======
   "num_times": 8,
->>>>>>> 51603526
   "risk": 4.0,
   "equity_start": 300000,
   "credit_target": 2.4,
